import { useEffect, useState } from 'react'
<<<<<<< HEAD
import brandLogo from './assets/brand-logo.svg'
import Dashboard from './pages/Dashboard.jsx'
import DataEntry from './pages/DataEntry.jsx'
import Sustainability from './pages/Sustainability.jsx'
import './App.css'
=======
import { ThemeProvider } from '@mui/material/styles'
import {
  CssBaseline,
  Drawer,
  Box,
  List,
  ListItem,
  ListItemButton,
  ListItemIcon,
  ListItemText,
  Typography,
  Divider,
  Stack,
} from '@mui/material'
import { theme } from './theme'
import brandLogo from './assets/brand-logo.svg'
import Dashboard from './pages/Dashboard.jsx'
import Tables from './pages/Tables.jsx'
import Sustainability from './pages/Sustainability.jsx'
import { DashboardOutlined, EmojiEventsOutlined, TableChartOutlined } from '@mui/icons-material'
>>>>>>> 88a2ff44

const API_BASE = import.meta.env.VITE_API_BASE || 'http://localhost:8000'
const DEFAULT_ROUTE = 'dashboard'
const DRAWER_WIDTH = 240

const getRouteFromHash = (fallback) => {
  if (typeof window === 'undefined') return fallback
  const hash = window.location.hash.replace('#', '').trim()
  return hash || fallback
}

const useHashRoute = (defaultRoute) => {
  const [route, setRoute] = useState(() => getRouteFromHash(defaultRoute))

  useEffect(() => {
    const syncRoute = () => setRoute(getRouteFromHash(defaultRoute))
    syncRoute()
    window.addEventListener('hashchange', syncRoute)
    return () => window.removeEventListener('hashchange', syncRoute)
  }, [defaultRoute])

  const navigate = (nextRoute) => {
    if (typeof window !== 'undefined') {
      window.location.hash = nextRoute
    }
  }

  return [route, navigate]
}

function App() {
  const [route, navigate] = useHashRoute(DEFAULT_ROUTE)
<<<<<<< HEAD
  const normalizedRoute = route === 'sustainability' ? 'sustainability' : (route === 'data-entry' ? 'data-entry' : DEFAULT_ROUTE)
  
  // Shared state across pages
  const [sharedData, setSharedData] = useState({
    forecastData: null,
    recommendations: '',
    recommendationSources: null,
    recommendationWarning: '',
    goals: [],
    loading: {
      forecast: true,
      recommendations: true,
      goals: true
    }
  })

  // Fetch forecast data
  const fetchForecast = async () => {
    try {
      const response = await fetch(`${API_BASE}/api/forecast/?periods=12`)
      const data = await response.json()
      if (!response.ok) throw new Error(data.error || 'Unable to load forecast')
      setSharedData(prev => ({ ...prev, forecastData: data, loading: { ...prev.loading, forecast: false } }))
    } catch (error) {
      setSharedData(prev => ({ ...prev, forecastData: { error: error.message }, loading: { ...prev.loading, forecast: false } }))
    }
  }

  // Fetch recommendations
  const fetchRecommendations = async () => {
    try {
      const response = await fetch(`${API_BASE}/api/recommendations/`)
      const data = await response.json()
      if (!response.ok) throw new Error(data.error || data.warning || 'Unable to load recommendations')
      setSharedData(prev => ({
        ...prev,
        recommendations: data.recommendations || '',
        recommendationSources: data.sources || null,
        recommendationWarning: data.warning || '',
        loading: { ...prev.loading, recommendations: false }
      }))
    } catch (error) {
      setSharedData(prev => ({
        ...prev,
        recommendations: '',
        recommendationSources: null,
        recommendationWarning: error.message,
        loading: { ...prev.loading, recommendations: false }
      }))
    }
  }

  // Fetch goals
  const fetchGoals = async () => {
    try {
      const response = await fetch(`${API_BASE}/api/goals/`)
      const data = await response.json()
      if (!response.ok) throw new Error(data.error || 'Unable to load goals')
      setSharedData(prev => ({ ...prev, goals: data.goals || [], loading: { ...prev.loading, goals: false } }))
    } catch (error) {
      setSharedData(prev => ({ ...prev, goals: [], loading: { ...prev.loading, goals: false } }))
    }
  }

  // Load shared data once on mount
  useEffect(() => {
    fetchForecast()
    fetchRecommendations()
    fetchGoals()
  }, [])

  // Refresh recommendations when goals change
  const handleGoalsChange = () => {
    fetchGoals()
    fetchRecommendations()
  }

  const handleNavigate = (target) => (event) => {
    event.preventDefault()
    navigate(target)
=======

  const renderPage = () => {
    switch (route) {
      case 'tables':
        return <Tables />
      case 'sustainability':
        return <Sustainability />
      case 'dashboard':
      default:
        return <Dashboard />
    }
>>>>>>> 88a2ff44
  }

  const menuItems = [
    { label: 'Dashboard', value: 'dashboard', icon: <DashboardOutlined /> },
    { label: 'Sustainability Goals', value: 'sustainability', icon: <EmojiEventsOutlined /> },
    { label: 'Tables', value: 'tables', icon: <TableChartOutlined /> },
  ]

  return (
<<<<<<< HEAD
    <div className="app-shell">
      <nav className="side-nav">
        <div className="brand">
          <img src={brandLogo} alt="SustainSync logo" />
        </div>
        <div className="nav-links">
          <a
            href="#dashboard"
            onClick={handleNavigate('dashboard')}
            className={`nav-link${normalizedRoute === 'dashboard' ? ' nav-link--active' : ''}`}
          >
            <span className="nav-icon">📊</span>
            <span className="nav-label">Dashboard</span>
          </a>
          <a
            href="#sustainability"
            onClick={handleNavigate('sustainability')}
            className={`nav-link${normalizedRoute === 'sustainability' ? ' nav-link--active' : ''}`}
          >
            <span className="nav-icon">🌱</span>
            <span className="nav-label">Sustainability</span>
          </a>
        </div>
      </nav>

      <main className="app-content">
        {normalizedRoute === 'sustainability' ? (
          <Sustainability 
            goals={sharedData.goals}
            recommendations={sharedData.recommendations}
            recommendationSources={sharedData.recommendationSources}
            recommendationWarning={sharedData.recommendationWarning}
            loading={sharedData.loading}
            onGoalsChange={handleGoalsChange}
          />
        ) : normalizedRoute === 'data-entry' ? (
          <DataEntry />
        ) : (
          <Dashboard 
            forecastData={sharedData.forecastData}
            recommendations={sharedData.recommendations}
            recommendationSources={sharedData.recommendationSources}
            recommendationWarning={sharedData.recommendationWarning}
            loading={sharedData.loading}
            onDataRefresh={() => {
              fetchForecast()
              fetchRecommendations()
            }}
          />
        )}
      </main>
    </div>
=======
    <ThemeProvider theme={theme}>
      <CssBaseline />
      <Box sx={{ display: 'flex', minHeight: '100vh' }}>
        {/* Left Sidebar */}
        <Drawer
          variant="permanent"
          sx={{
            width: DRAWER_WIDTH,
            flexShrink: 0,
            '& .MuiDrawer-paper': {
              width: DRAWER_WIDTH,
              boxSizing: 'border-box',
              borderRight: 'none',
              backgroundImage: 'linear-gradient(180deg, #0b2720 0%, #041510 100%)',
              color: 'rgba(241, 245, 249, 0.95)',
              display: 'flex',
              flexDirection: 'column',
              pt: 4,
            },
          }}
        >
          {/* Logo Section */}
          <Box sx={{ px: 3, mb: 3 }}>
            <Box sx={{ display: 'flex', justifyContent: 'center' }}>
              <img src={brandLogo} alt="SustainSync logo" style={{ width: '100%', height: 'auto', maxWidth: '180px' }} />
            </Box>
          </Box>
          <Divider sx={{ borderColor: 'rgba(148, 163, 184, 0.2)' }} />

          {/* Navigation Menu */}
          <Box sx={{ flexGrow: 1, display: 'flex', flexDirection: 'column', py: 2 }}>
            <List sx={{ px: 2 }}>
              {menuItems.map((item) => (
                <ListItem key={item.value} disablePadding sx={{ mb: 0.5 }}>
                  <ListItemButton
                    selected={route === item.value}
                    onClick={() => navigate(item.value)}
                    sx={{
                      borderRadius: 2,
                      px: 2,
                      py: 1.5,
                      color: 'rgba(226, 232, 240, 0.8)',
                      '& .MuiListItemIcon-root': {
                        color: 'inherit',
                        minWidth: 32,
                      },
                      '&.Mui-selected': {
                        bgcolor: 'rgba(140, 195, 66, 0.25)',
                        color: '#d9f99d',
                        '& .MuiListItemIcon-root': {
                          color: '#d9f99d',
                        },
                        '&:hover': {
                          bgcolor: 'rgba(140, 195, 66, 0.35)',
                        },
                      },
                      '&:hover': {
                        bgcolor: 'rgba(15, 118, 110, 0.25)',
                        color: 'rgba(224, 242, 254, 0.95)',
                      },
                    }}
                  >
                    <ListItemIcon>{item.icon}</ListItemIcon>
                    <ListItemText
                      primary={item.label}
                      primaryTypographyProps={{ fontWeight: route === item.value ? 600 : 400 }}
                    />
                  </ListItemButton>
                </ListItem>
              ))}
            </List>
          </Box>

          <Divider sx={{ borderColor: 'rgba(148, 163, 184, 0.2)', my: 2 }} />

          <Box sx={{ px: 3, pb: 4 }}>
            <Typography variant="body2" sx={{ color: 'rgba(255, 255, 255, 0.7)', textAlign: 'center', fontStyle: 'italic' }}>
              Smarter sustainability decisions at a glance.
            </Typography>
          </Box>
        </Drawer>

        {/* Main Content Area */}
        <Box
          component="main"
          sx={{
            flexGrow: 1,
            bgcolor: 'background.default',
            p: 4,
            minHeight: '100vh',
          }}
        >
          {renderPage()}
        </Box>
      </Box>
    </ThemeProvider>
>>>>>>> 88a2ff44
  )
}

export default App<|MERGE_RESOLUTION|>--- conflicted
+++ resolved
@@ -1,11 +1,4 @@
 import { useEffect, useState } from 'react'
-<<<<<<< HEAD
-import brandLogo from './assets/brand-logo.svg'
-import Dashboard from './pages/Dashboard.jsx'
-import DataEntry from './pages/DataEntry.jsx'
-import Sustainability from './pages/Sustainability.jsx'
-import './App.css'
-=======
 import { ThemeProvider } from '@mui/material/styles'
 import {
   CssBaseline,
@@ -26,7 +19,6 @@
 import Tables from './pages/Tables.jsx'
 import Sustainability from './pages/Sustainability.jsx'
 import { DashboardOutlined, EmojiEventsOutlined, TableChartOutlined } from '@mui/icons-material'
->>>>>>> 88a2ff44
 
 const API_BASE = import.meta.env.VITE_API_BASE || 'http://localhost:8000'
 const DEFAULT_ROUTE = 'dashboard'
@@ -59,88 +51,6 @@
 
 function App() {
   const [route, navigate] = useHashRoute(DEFAULT_ROUTE)
-<<<<<<< HEAD
-  const normalizedRoute = route === 'sustainability' ? 'sustainability' : (route === 'data-entry' ? 'data-entry' : DEFAULT_ROUTE)
-  
-  // Shared state across pages
-  const [sharedData, setSharedData] = useState({
-    forecastData: null,
-    recommendations: '',
-    recommendationSources: null,
-    recommendationWarning: '',
-    goals: [],
-    loading: {
-      forecast: true,
-      recommendations: true,
-      goals: true
-    }
-  })
-
-  // Fetch forecast data
-  const fetchForecast = async () => {
-    try {
-      const response = await fetch(`${API_BASE}/api/forecast/?periods=12`)
-      const data = await response.json()
-      if (!response.ok) throw new Error(data.error || 'Unable to load forecast')
-      setSharedData(prev => ({ ...prev, forecastData: data, loading: { ...prev.loading, forecast: false } }))
-    } catch (error) {
-      setSharedData(prev => ({ ...prev, forecastData: { error: error.message }, loading: { ...prev.loading, forecast: false } }))
-    }
-  }
-
-  // Fetch recommendations
-  const fetchRecommendations = async () => {
-    try {
-      const response = await fetch(`${API_BASE}/api/recommendations/`)
-      const data = await response.json()
-      if (!response.ok) throw new Error(data.error || data.warning || 'Unable to load recommendations')
-      setSharedData(prev => ({
-        ...prev,
-        recommendations: data.recommendations || '',
-        recommendationSources: data.sources || null,
-        recommendationWarning: data.warning || '',
-        loading: { ...prev.loading, recommendations: false }
-      }))
-    } catch (error) {
-      setSharedData(prev => ({
-        ...prev,
-        recommendations: '',
-        recommendationSources: null,
-        recommendationWarning: error.message,
-        loading: { ...prev.loading, recommendations: false }
-      }))
-    }
-  }
-
-  // Fetch goals
-  const fetchGoals = async () => {
-    try {
-      const response = await fetch(`${API_BASE}/api/goals/`)
-      const data = await response.json()
-      if (!response.ok) throw new Error(data.error || 'Unable to load goals')
-      setSharedData(prev => ({ ...prev, goals: data.goals || [], loading: { ...prev.loading, goals: false } }))
-    } catch (error) {
-      setSharedData(prev => ({ ...prev, goals: [], loading: { ...prev.loading, goals: false } }))
-    }
-  }
-
-  // Load shared data once on mount
-  useEffect(() => {
-    fetchForecast()
-    fetchRecommendations()
-    fetchGoals()
-  }, [])
-
-  // Refresh recommendations when goals change
-  const handleGoalsChange = () => {
-    fetchGoals()
-    fetchRecommendations()
-  }
-
-  const handleNavigate = (target) => (event) => {
-    event.preventDefault()
-    navigate(target)
-=======
 
   const renderPage = () => {
     switch (route) {
@@ -152,7 +62,6 @@
       default:
         return <Dashboard />
     }
->>>>>>> 88a2ff44
   }
 
   const menuItems = [
@@ -162,60 +71,6 @@
   ]
 
   return (
-<<<<<<< HEAD
-    <div className="app-shell">
-      <nav className="side-nav">
-        <div className="brand">
-          <img src={brandLogo} alt="SustainSync logo" />
-        </div>
-        <div className="nav-links">
-          <a
-            href="#dashboard"
-            onClick={handleNavigate('dashboard')}
-            className={`nav-link${normalizedRoute === 'dashboard' ? ' nav-link--active' : ''}`}
-          >
-            <span className="nav-icon">📊</span>
-            <span className="nav-label">Dashboard</span>
-          </a>
-          <a
-            href="#sustainability"
-            onClick={handleNavigate('sustainability')}
-            className={`nav-link${normalizedRoute === 'sustainability' ? ' nav-link--active' : ''}`}
-          >
-            <span className="nav-icon">🌱</span>
-            <span className="nav-label">Sustainability</span>
-          </a>
-        </div>
-      </nav>
-
-      <main className="app-content">
-        {normalizedRoute === 'sustainability' ? (
-          <Sustainability 
-            goals={sharedData.goals}
-            recommendations={sharedData.recommendations}
-            recommendationSources={sharedData.recommendationSources}
-            recommendationWarning={sharedData.recommendationWarning}
-            loading={sharedData.loading}
-            onGoalsChange={handleGoalsChange}
-          />
-        ) : normalizedRoute === 'data-entry' ? (
-          <DataEntry />
-        ) : (
-          <Dashboard 
-            forecastData={sharedData.forecastData}
-            recommendations={sharedData.recommendations}
-            recommendationSources={sharedData.recommendationSources}
-            recommendationWarning={sharedData.recommendationWarning}
-            loading={sharedData.loading}
-            onDataRefresh={() => {
-              fetchForecast()
-              fetchRecommendations()
-            }}
-          />
-        )}
-      </main>
-    </div>
-=======
     <ThemeProvider theme={theme}>
       <CssBaseline />
       <Box sx={{ display: 'flex', minHeight: '100vh' }}>
@@ -312,7 +167,6 @@
         </Box>
       </Box>
     </ThemeProvider>
->>>>>>> 88a2ff44
   )
 }
 
