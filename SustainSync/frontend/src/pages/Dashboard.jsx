--- conflicted
+++ resolved
@@ -50,245 +50,6 @@
   return isCurrency ? currency.format(value) : number.format(value)
 }
 
-<<<<<<< HEAD
-// Build a simple 12-month cost breakdown table component
-function MonthlyBreakdownTable({ monthlySeries = [], forecastData = null }) {
-  // Build an array of the most recent 12 months (labels)
-  const months = useMemo(() => {
-    const list = monthlySeries.map((m) => m.month).filter(Boolean)
-    // last 12 months
-    const last12 = list.slice(-12)
-    return last12
-  }, [monthlySeries])
-
-  // Gather per-utility cost by month from forecastData.breakdown histories
-  const rows = useMemo(() => {
-    const breakdown = (forecastData?.breakdown || []).filter(Boolean)
-    const utilities = breakdown.map((b) => b.bill_type)
-
-    const monthKeys = months
-    const table = utilities.map((util) => {
-      const entry = breakdown.find((b) => b.bill_type === util)
-      const history = (entry?.history || []).reduce((acc, h) => {
-        acc[h.date] = h.value ?? 0
-        return acc
-      }, {})
-      const cells = monthKeys.map((m) => history[m] ?? 0)
-      const total = cells.reduce((s, v) => s + (v || 0), 0)
-      return { utility: util, cells, total }
-    })
-
-    // Add totals row from monthlySeries as fallback
-    const totals = monthKeys.map((m) => {
-      const found = monthlySeries.find((s) => s.month === m)
-      return found ? found.total_cost : 0
-    })
-
-    // Filter out utilities that are all zeros to avoid noisy rows
-    const utilitiesFiltered = table.filter((r) => r.total && r.total !== 0)
-
-    return { utilities: utilitiesFiltered, months: monthKeys, totals, hasBreakdown: utilitiesFiltered.length > 0 }
-  }, [forecastData, months, monthlySeries])
-
-  if (!rows.months || rows.months.length === 0) {
-    return <div className="empty-state">Not enough historical monthly data to show a breakdown.</div>
-  }
-
-  // If there is no per-utility breakdown (all utilities sum to zero), show totals-only with a note
-  if (!rows.hasBreakdown) {
-    return (
-      <div className="monthly-breakdown">
-        <div className="empty-state">Per-utility breakdown is unavailable for the selected months. Showing totals only.</div>
-        <table>
-          <thead>
-            <tr>
-              <th>Month</th>
-              {rows.months.map((m) => (
-                <th key={m}>{formatMonthLabel(m)}</th>
-              ))}
-              <th>Total</th>
-            </tr>
-          </thead>
-          <tbody>
-            <tr>
-              <td><strong>Total</strong></td>
-              {rows.totals.map((t, idx) => (
-                <td key={idx}>{formatValueLabel(t, true)}</td>
-              ))}
-              <td>{formatValueLabel(rows.totals.reduce((s, v) => s + (v || 0), 0), true)}</td>
-            </tr>
-          </tbody>
-        </table>
-      </div>
-    )
-  }
-
-  return (
-    <div className="monthly-breakdown">
-      <table>
-        <thead>
-          <tr>
-            <th>Utility</th>
-            {rows.months.map((m) => (
-              <th key={m}>{formatMonthLabel(m)}</th>
-            ))}
-            <th>Total</th>
-          </tr>
-        </thead>
-        <tbody>
-          {rows.utilities.map((r) => (
-            <tr key={r.utility}>
-              <td>{r.utility}</td>
-              {r.cells.map((c, idx) => (
-                <td key={idx}>{formatValueLabel(c, true)}</td>
-              ))}
-              <td>{formatValueLabel(r.total, true)}</td>
-            </tr>
-          ))}
-        </tbody>
-        <tfoot>
-          <tr>
-            <td><strong>Total</strong></td>
-            {rows.totals.map((t, idx) => (
-              <td key={idx}><strong>{formatValueLabel(t, true)}</strong></td>
-            ))}
-            <td><strong>{formatValueLabel(rows.totals.reduce((s, v) => s + (v || 0), 0), true)}</strong></td>
-          </tr>
-        </tfoot>
-      </table>
-    </div>
-  )
-}
-
-// Aggregate last 12 months into 4 calendar quarters and render a breakdown table
-function QuarterlyBreakdownTable({ monthlySeries = [], forecastData = null }) {
-  const months = useMemo(() => {
-    const list = monthlySeries.map((m) => m.month).filter(Boolean)
-    return list.slice(-12)
-  }, [monthlySeries])
-
-  // Map months to quarter labels e.g. Q1 2024
-  const quarters = useMemo(() => {
-    // Group months into 3-month windows aligned to calendar quarters
-    const qMap = {}
-    months.forEach((m) => {
-      const d = new Date(m)
-      const q = Math.floor(d.getMonth() / 3) + 1
-      const label = `Q${q} ${d.getFullYear()}`
-      if (!qMap[label]) qMap[label] = []
-      qMap[label].push(m)
-    })
-    // Keep order of appearance and only most recent 4 quarters
-    const ordered = Object.keys(qMap)
-    return ordered.slice(-4).map((label) => ({ label, months: qMap[label] }))
-  }, [months])
-
-  // Build per-utility aggregated costs per quarter
-  const rows = useMemo(() => {
-    const breakdown = (forecastData?.breakdown || []).filter(Boolean)
-    const utilities = breakdown.map((b) => b.bill_type)
-
-    const table = utilities.map((util) => {
-      const entry = breakdown.find((b) => b.bill_type === util)
-      const history = (entry?.history || []).reduce((acc, h) => {
-        acc[h.date] = h.value ?? 0
-        return acc
-      }, {})
-
-      const cells = quarters.map((q) => {
-        return q.months.reduce((sum, m) => sum + (history[m] ?? 0), 0)
-      })
-      const total = cells.reduce((s, v) => s + v, 0)
-      return { utility: util, cells, total }
-    })
-
-    // Totals per quarter from monthlySeries
-    const totals = quarters.map((q) =>
-      q.months.reduce((s, m) => {
-        const found = monthlySeries.find((s2) => s2.month === m)
-        return s + (found ? found.total_cost : 0)
-      }, 0)
-    )
-
-    // Filter empty utilities
-    const utilitiesFiltered = table.filter((r) => r.total && r.total !== 0)
-    return { utilities: utilitiesFiltered, quarters, totals, hasBreakdown: utilitiesFiltered.length > 0 }
-  }, [forecastData, quarters, monthlySeries])
-
-  if (!rows.quarters || rows.quarters.length === 0) {
-    return <div className="empty-state">Not enough historical data to display quarterly breakdown.</div>
-  }
-
-  if (!rows.hasBreakdown) {
-    return (
-      <div className="monthly-breakdown">
-        <table>
-          <thead>
-            <tr>
-              <th>Quarter</th>
-              {rows.quarters.map((q) => (
-                <th key={q.label}>{q.label}</th>
-              ))}
-              <th>Total</th>
-            </tr>
-          </thead>
-          <tbody>
-            <tr>
-              <td><strong>Total</strong></td>
-              {rows.totals.map((t, idx) => (
-                <td key={idx}>{formatValueLabel(t, true)}</td>
-              ))}
-              <td>{formatValueLabel(rows.totals.reduce((s, v) => s + (v || 0), 0), true)}</td>
-            </tr>
-          </tbody>
-        </table>
-      </div>
-    )
-  }
-
-  return (
-    <div className="monthly-breakdown">
-      <table className="quarterly-table">
-        <thead>
-          <tr>
-            <th>Quarter</th>
-            {rows.quarters.map((q) => (
-              <th key={q.label}>{q.label}</th>
-            ))}
-            <th>Total</th>
-          </tr>
-        </thead>
-        <tbody>
-          <tr>
-            <td><strong>Total</strong></td>
-            {rows.totals.map((t, idx) => (
-              <td key={idx}>{formatValueLabel(t, true)}</td>
-            ))}
-            <td>{formatValueLabel(rows.totals.reduce((s, v) => s + (v || 0), 0), true)}</td>
-          </tr>
-        </tbody>
-      </table>
-
-    </div>
-  )
-}
-
-// Filter history to show only the last 3 years
-const filterLast3Years = (history = []) => {
-  if (history.length === 0) return []
-  
-  const threeYearsAgo = new Date()
-  threeYearsAgo.setFullYear(threeYearsAgo.getFullYear() - 3)
-  
-  return history.filter(item => {
-    const itemDate = new Date(item.date)
-    return itemDate >= threeYearsAgo
-  })
-}
-
-// Convert API history entries into the structure used by charts.
-=======
->>>>>>> 88a2ff44
 const mapHistoryToSeries = (history = []) =>
   filterLast3Years(history).map((item) => ({
     label: formatMonthLabel(item.date),
@@ -317,25 +78,10 @@
     value: item.yhat ?? 0,
   }))
 
-<<<<<<< HEAD
-// Shared hook for loading states so individual sections can toggle flags.
-const useAsyncState = (initialValue) => {
-  const [state, setState] = useState(initialValue)
-  const update = (patch) => setState((prev) => ({ ...prev, ...patch }))
-  return [state, update]
-}
-
-// Render a simple single-line chart for totals or breakdown cards.
-function SimpleLineChart({ actual = [], forecast = [], height = 240, responsive = false, units = 'units', dataLabel = 'Value' }) {
-  const padding = 70
-  const rightPadding = 30
-  const width = responsive ? 580 : 500
-=======
 // Simple line chart component
 function SimpleLineChart({ actual = [], forecast = [], height = 220 }) {
   const padding = 36
   const width = 550
->>>>>>> 88a2ff44
 
   const combined = actual
     .map((entry, idx) => ({ ...entry, index: idx, type: 'actual' }))
@@ -452,15 +198,8 @@
       </div>
     </div>
   )
-<<<<<<< HEAD
-}
-
-// Visualise multiple utilities together with brand-coloured series.
-function MultiSeriesForecastChart({ datasets = [], timeline = [], height = 280, dataLabel = 'Value', units = 'units' }) {
-=======
 }// Visualise multiple utilities together with brand-coloured series.
 function MultiSeriesForecastChart({ datasets = [], timeline = [], height = 260 }) {
->>>>>>> 88a2ff44
   if (!datasets.length || !timeline.length) {
     return <div className="chart-empty">Forecast will appear once at least one utility has history.</div>
   }
@@ -723,22 +462,14 @@
 
 function Dashboard({ forecastData, recommendations, recommendationSources, recommendationWarning, loading: sharedLoading, onDataRefresh }) {
   const [metrics, setMetrics] = useState(null)
-<<<<<<< HEAD
-  const [monthlySeries, setMonthlySeries] = useState([])
-=======
   const [forecastData, setForecastData] = useState(null)
   const [recommendations, setRecommendations] = useState('')
->>>>>>> 88a2ff44
   const [uploadResult, setUploadResult] = useState(null)
   const [activeUtilityTab, setActiveUtilityTab] = useState('all')
   const [loading, setLoading] = useState({
     metrics: true,
-<<<<<<< HEAD
-    monthly: true,
-=======
     forecast: true,
     recommendations: true,
->>>>>>> 88a2ff44
   })
 
   const fetchMetrics = async () => {
@@ -754,70 +485,6 @@
     }
   }
 
-<<<<<<< HEAD
-  useEffect(() => {
-    fetchMetrics()
-    fetchMonthly()
-  }, [])
-
-  const actualForecastSeries = useMemo(() => {
-    if (!forecastData || forecastData.error) {
-      return { actual: [], forecast: [] }
-    }
-    return {
-      actual: mapHistoryToSeries(forecastData.history || []),
-      forecast: mapForecastToSeries(forecastData.series || []),
-    }
-  }, [forecastData])
-
-  const actualForecastCostSeries = useMemo(() => {
-    if (!forecastData || forecastData.error) {
-      return { actual: [], forecast: [] }
-    }
-    return {
-      actual: mapHistoryToCostSeries(forecastData.history || []),
-      forecast: mapForecastToCostSeries(forecastData.series || []),
-    }
-  }, [forecastData])
-
-  const forecastTimeline = useMemo(() => {
-    const combined = [...actualForecastSeries.actual, ...actualForecastSeries.forecast]
-    const seen = new Set()
-    return combined.filter((entry) => {
-      if (seen.has(entry.date)) return false
-      seen.add(entry.date)
-      return true
-    })
-  }, [actualForecastSeries])
-
-  const multiSeriesDatasets = useMemo(() => {
-    if (!forecastData || forecastData.error) return []
-    const datasets = []
-    
-    const breakdown = (forecastData.breakdown || []).filter((entry) => !entry.error)
-    breakdown.forEach((entry) => {
-      const key = entry.bill_type.toLowerCase()
-      datasets.push({
-        key,
-        label: entry.bill_type,
-        actual: mapHistoryToCostSeries(entry.history || []),
-        forecast: mapForecastToCostSeries(entry.series || []),
-      })
-    })
-
-    return datasets
-  }, [forecastData])
-
-  const monthlyCostSeries = useMemo(
-    () =>
-      monthlySeries.map((entry) => ({
-        label: formatMonthLabel(entry.month),
-        value: entry.total_cost,
-      })),
-    [monthlySeries]
-  )
-
-=======
   const fetchForecast = async () => {
     try {
       const response = await fetch(`${API_BASE}/api/forecast/?periods=12`)
@@ -850,7 +517,6 @@
     fetchRecommendations()
   }, [])
 
->>>>>>> 88a2ff44
   const handleFileUpload = async (event) => {
     const [file] = event.target.files
     if (!file) return
@@ -870,29 +536,12 @@
       // Show success briefly
       setUploadResult({ ...data, filename: file.name })
 
-<<<<<<< HEAD
-      // Always refresh data after upload (even if there were some errors)
-      setLoading({ metrics: true, monthly: true })
-      await Promise.all([
-        fetchMetrics(),
-        fetchMonthly(),
-      ])
-      
-      // Refresh shared data
-      if (onDataRefresh) onDataRefresh()
-
-      // Clear upload result after 2 seconds
-      setTimeout(() => {
-        setUploadResult(null)
-      }, 2000)
-=======
       if (!data.errors?.length) {
         setLoading({ metrics: true, forecast: true, recommendations: true })
         fetchMetrics()
         fetchForecast()
         fetchRecommendations()
       }
->>>>>>> 88a2ff44
     } catch (error) {
       setUploadResult({ status: 'error', error: error.message, filename: file.name })
       // Clear error after 3 seconds
@@ -919,323 +568,6 @@
     return typeData.total_cost
   }
 
-<<<<<<< HEAD
-  // Compute average monthly cost for the most recent completed quarter and the prior quarter.
-  const quarterComparison = useMemo(() => {
-    if (!monthlySeries || monthlySeries.length === 0) return null
-
-    const sorted = [...monthlySeries].sort((a, b) => new Date(a.month) - new Date(b.month))
-    const latest = sorted[sorted.length - 1]
-    if (!latest || !latest.month) return null
-
-    const latestDate = new Date(latest.month)
-    const qStartMonth = Math.floor(latestDate.getMonth() / 3) * 3
-    const qYear = latestDate.getFullYear()
-
-    const getCost = (year, monthIndex) => {
-      const found = monthlySeries.find((s) => {
-        const d = new Date(s.month)
-        return d.getFullYear() === year && d.getMonth() === monthIndex
-      })
-      // return null when the month isn't present so we can track missing months
-      return found ? (found.total_cost || 0) : null
-    }
-
-    const pastCosts = []
-    for (let i = 0; i < 3; i++) {
-      const m = qStartMonth + i
-      const cost = getCost(qYear, m)
-      if (cost !== null) pastCosts.push(cost)
-    }
-
-    let prevStart = qStartMonth - 3
-    let prevYear = qYear
-    if (prevStart < 0) {
-      prevStart += 12
-      prevYear -= 1
-    }
-
-    const prevCosts = []
-    for (let i = 0; i < 3; i++) {
-      const m = prevStart + i
-      const cost = getCost(prevYear, m)
-      if (cost !== null) prevCosts.push(cost)
-    }
-
-    const pastSum = pastCosts.reduce((s, c) => s + c, 0)
-    const prevSum = prevCosts.reduce((s, c) => s + c, 0)
-    const pastAvg = pastCosts.length ? pastSum / pastCosts.length : null
-    const prevAvg = prevCosts.length ? prevSum / prevCosts.length : null
-    const delta = pastAvg !== null && prevAvg !== null ? pastAvg - prevAvg : null
-    const pct = delta !== null && prevAvg !== 0 ? (delta / prevAvg) * 100 : null
-
-    const quarterLabel = `Q${Math.floor(qStartMonth / 3) + 1} ${qYear}`
-    const prevQuarterLabel = `Q${Math.floor(prevStart / 3) + 1} ${prevYear}`
-
-    return { pastAvg, prevAvg, delta, pct, quarterLabel, prevQuarterLabel, pastCount: pastCosts.length, prevCount: prevCosts.length }
-  }, [monthlySeries])
-
-  return (
-    <div className="page-shell">
-      <header className="page-header">
-        <div>
-          <h1>SustainSync Insight Center</h1>
-          <p>Track branded sustainability metrics, forecast costs, and surface AI guidance in one cohesive hub.</p>
-        </div>
-        <div className="header-actions">
-          {/* <a className="ghost" href="#data-entry">
-            Open Data Entry Workspace
-          </a> */}
-          <button className="primary" onClick={() => window.open(`${API_BASE}/api/bills/template/`, '_blank')}>
-            Download CSV Template
-          </button>
-          <label className="upload-control">
-            <input type="file" accept=".csv" onChange={handleFileUpload} />
-            <span>Quick Upload</span>
-          </label>
-        </div>
-      </header>
-
-      <section className="metrics-grid">
-        <div className="metric-card">
-          <span className="metric-label">Total Spend</span>
-          <span className="metric-value">
-            {loading.metrics ? 'Loading…' : formatValueLabel(totals.cost || 0)}
-          </span>
-          <span className="metric-subtitle">Across all utility bills for the past 10 years</span>
-        </div>
-        <div className="metric-card">
-          <span className="metric-label">Total Consumption</span>
-          <div className="metric-value metric-value--breakdown">
-            {loading.metrics ? (
-              'Loading…'
-            ) : (
-              <div className="consumption-breakdown">
-                {(metrics?.by_type || []).map((entry) => {
-                  const type = (entry.bill_type || '').toLowerCase()
-                  const units = type.includes('power') || type.includes('electric') ? 'kWh' : type.includes('gas') ? 'therms' : type.includes('water') ? 'gallons' : 'units'
-                  return (
-                    <div key={entry.bill_type} className="consumption-row">
-                      <span className="consumption-label">{entry.bill_type}</span>
-                      <span className="consumption-value">{number.format(entry.total_consumption || 0)} {units}</span>
-                    </div>
-                  )
-                })}
-
-              </div>
-            )}
-          </div>
-          <span className="metric-subtitle">Across all utility types for the past 10 years</span>
-        </div>
-        <div className="metric-card">
-          <span className="metric-label">Average Monthly Cost per Quarter</span>
-          <div className="metric-value">
-            {loading.monthly ? (
-              'Loading…'
-            ) : quarterComparison && quarterComparison.pastAvg !== null ? (
-              <div>
-                <div>{formatValueLabel(quarterComparison.pastAvg, true)}</div>
-                {quarterComparison.delta !== null && (
-                  <div
-                    style={{
-                      fontSize: '0.85rem',
-                      marginTop: '6px',
-                      color: quarterComparison.delta <= 0 ? '#1b7e3a' : '#c0392b',
-                    }}
-                  >
-                    {quarterComparison.delta >= 0 ? '+' : ''}
-                    {formatValueLabel(quarterComparison.delta, true)}{' '}
-                    {quarterComparison.pct !== null ? `(${number.format(quarterComparison.pct)}%)` : ''}
-                  </div>
-                )}
-              </div>
-            ) : (
-              // fallback to the server-provided average per invoice
-              formatValueLabel(totals.average_bill || 0)
-            )}
-          </div>
-          <span className="metric-subtitle">
-            {quarterComparison && quarterComparison.pastAvg !== null
-              ? `${quarterComparison.quarterLabel} avg / mo vs ${quarterComparison.prevQuarterLabel}`
-              : 'Per invoice in the system'}
-          </span>
-        </div>
-        <div className="metric-card">
-          <span className="metric-label">Latest Billing Period</span>
-          <span className="metric-value metric-value--small">
-            {loading.metrics || !totals.last_updated ? 'Loading…' : formatMonthLabel(totals.last_updated)}
-          </span>
-          <span className="metric-subtitle">Automatically refreshed after each upload</span>
-        </div>
-      </section>
-
-      <section className="panel">
-        <div className="panel-header">
-          <h2>Quarterly Spend Trends</h2>
-          <p>Visualize how actual utility costs evolve quarter over quarter (last 4 quarters).</p>
-        </div>
-        {/* New: show last 4 quarters per-utility cost breakdown */}
-        <QuarterlyBreakdownTable monthlySeries={monthlySeries} forecastData={forecastData} />
-      </section>
-
-      <section className="panel">
-        <div className="panel-header">
-          <h2>12-Month Prophet Forecast by Utility</h2>
-          <p>Select a utility to view detailed forecasts and AI-powered insights.</p>
-        </div>
-        {forecastData?.error ? (
-          <div className="error-banner">{forecastData.error}</div>
-        ) : (
-          <>
-            <TabPanel
-              tabs={[
-                { key: 'overview', label: 'All Utilities' },
-                ...(forecastData?.breakdown || []).map((entry) => ({
-                  key: entry.bill_type.toLowerCase(),
-                  label: entry.bill_type,
-                })),
-              ]}
-              activeTab={activeUtilityTab}
-              onTabChange={setActiveUtilityTab}
-            />
-
-            {activeUtilityTab === 'overview' ? (
-              <div className="tab-content">
-                <div className="forecast-chart-container">
-                  <MultiSeriesForecastChart 
-                    datasets={multiSeriesDatasets} 
-                    timeline={forecastTimeline} 
-                    height={240}
-                    dataLabel="Total Cost"
-                    units="USD ($)"
-                  />
-                </div>
-                <div className="forecast-insights">
-                  <h3>Overall Portfolio Insights</h3>
-                  <BulletList text={summaries.total} enhanced={true} />
-                </div>
-              </div>
-            ) : (
-              (() => {
-                const utilityData = (forecastData?.breakdown || []).find(
-                  (entry) => entry.bill_type.toLowerCase() === activeUtilityTab
-                )
-                if (!utilityData) return <div className="empty-state">No data available for this utility.</div>
-
-                // Determine units based on bill type
-                const getUnitsForUtility = (billType) => {
-                  const type = billType.toLowerCase()
-                  if (type.includes('power') || type.includes('electric')) return 'kWh'
-                  if (type.includes('gas')) return 'therms'
-                  if (type.includes('water')) return 'gallons'
-                  return 'units'
-                }
-
-                // Generate insights about the data
-                const generateDataInsights = (utilityData) => {
-                  const history = utilityData.history || []
-                  const forecast = utilityData.series || []
-                  
-                  if (history.length === 0 && forecast.length === 0) {
-                    return 'No data available'
-                  }
-
-                  const totalDataPoints = history.length + forecast.length
-                  const historicalMonths = history.length
-                  const forecastMonths = forecast.length
-
-                  let dateRange = ''
-                  if (history.length > 0) {
-                    const firstDate = new Date(history[0].date)
-                    const lastDate = new Date(history[history.length - 1].date)
-                    const startMonth = firstDate.toLocaleDateString('en-US', { month: 'short', year: 'numeric' })
-                    const endMonth = lastDate.toLocaleDateString('en-US', { month: 'short', year: 'numeric' })
-                    dateRange = `${startMonth} - ${endMonth}`
-                  }
-
-                  let insight = `Showing ${historicalMonths} month${historicalMonths !== 1 ? 's' : ''} of historical data`
-                  if (dateRange) insight += ` (${dateRange})`
-                  if (forecastMonths > 0) {
-                    insight += ` with ${forecastMonths} month${forecastMonths !== 1 ? 's' : ''} forecasted`
-                  }
-
-                  return insight
-                }
-
-                return (
-                  <div className="tab-content">
-                    <div className="utility-header">
-                      <div>
-                        <h3>{utilityData.bill_type}</h3>
-                        <span className="forecast-model">
-                          {generateDataInsights(utilityData)}
-                        </span>
-                      </div>
-                      {utilityData.warning && <span className="pill pill--warning">{utilityData.warning}</span>}
-                      {utilityData.error && <span className="pill pill--error">{utilityData.error}</span>}
-                    </div>
-                    {!utilityData.error ? (
-                      <>
-                        <div className="forecast-chart-container">
-                          <SimpleLineChart
-                            actual={mapHistoryToSeries(utilityData.history || [])}
-                            forecast={mapForecastToSeries(utilityData.series || [])}
-                            height={220}
-                            responsive={true}
-                            units={getUnitsForUtility(utilityData.bill_type)}
-                            dataLabel="Consumption"
-                          />
-                        </div>
-                        <div className="forecast-insights">
-                          <h3>AI Insights & Recommendations for {utilityData.bill_type}</h3>
-                          <BulletList text={summaries[utilityData.bill_type]} enhanced={true} />
-                        </div>
-                      </>
-                    ) : (
-                      <div className="empty-state">
-                        Add more {utilityData.bill_type.toLowerCase()} records to generate a forecast.
-                      </div>
-                    )}
-                  </div>
-                )
-              })()
-            )}
-          </>
-        )}
-        {forecastData?.warning && <div className="warning-banner">{forecastData.warning}</div>}
-      </section>
-
-      <section className="layout-grid">
-        {/* <div className="panel">
-          <div className="panel-header">
-            <h2>Upload Status &amp; Validation</h2>
-            <p>Track the latest CSV ingestion with detailed validation feedback.</p>
-          </div>
-          {!uploadResult && <p className="empty-state">Use the quick uploader or the workspace to add new utility bills.</p>}
-          {uploadResult && (
-            <div className="upload-summary">
-              <div className="upload-row">
-                <span>File</span>
-                <span>{uploadResult.filename}</span>
-              </div>
-              <div className="upload-row">
-                <span>Status</span>
-                <span className={`status-pill status-pill--${uploadResult.status || 'idle'}`}>
-                  {uploadResult.status?.replace(/_/g, ' ') || 'idle'}
-                </span>
-              </div>
-              {'inserted' in uploadResult && (
-                <div className="upload-row">
-                  <span>Inserted</span>
-                  <span>{uploadResult.inserted}</span>
-                </div>
-              )}
-              {'updated' in uploadResult && (
-                <div className="upload-row">
-                  <span>Updated</span>
-                  <span>{uploadResult.updated}</span>
-                </div>
-=======
   // Get utility tabs
   const utilityTabs = useMemo(() => {
     const tabs = [
@@ -1653,7 +985,6 @@
               
               {uploadResult.error && (
                 <Alert severity="error">{uploadResult.error}</Alert>
->>>>>>> 88a2ff44
               )}
               
               {uploadResult.errors?.length > 0 && (
@@ -1672,54 +1003,11 @@
                   </Paper>
                 </Box>
               )}
-<<<<<<< HEAD
-            </div>
-          )}
-        </div> */}
-      </section>
-{/* 
-      <section className="panel">
-        <div className="panel-header">
-          <h2>Cost Breakdown by Utility</h2>
-          <p>Compare proportional spend across power, gas, and water services.</p>
-        </div>
-        <div className="breakdown-grid">
-          {(metrics?.by_type || []).map((entry) => (
-            <div key={entry.bill_type} className="breakdown-card">
-              <header>
-                <h3>{entry.bill_type}</h3>
-                <span>{formatValueLabel(entry.total_cost)}</span>
-              </header>
-              <div className="progress">
-                <div
-                  className="progress-bar"
-                  style={{
-                    width: `${Math.min(100, (entry.total_cost / (totals.cost || 1)) * 100)}%`,
-                  }}
-                />
-              </div>
-              <p>{number.format(entry.total_consumption || 0)} units consumed</p>
-            </div>
-          ))}
-          {(!metrics?.by_type || metrics.by_type.length === 0) && (
-            <p className="empty-state">Upload billing data to unlock the utility breakdown.</p>
-          )}
-        </div>
-      </section> */}
-
-      <footer className="app-footer">
-        <small>
-          SustainSync keeps analytics, Prophet forecasting, and AI insights unified in one workspace. Upload fresh utility data anytime to refresh all panels instantly.
-        </small>
-      </footer>
-    </div>
-=======
             </Stack>
           </CardContent>
         </Card>
       )}
     </Box>
->>>>>>> 88a2ff44
   )
 }
 
